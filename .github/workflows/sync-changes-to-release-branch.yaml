name: Sync changes to release branches
on:
  push:
    branches:
      - main

permissions:
  contents: write

# Syncing branches are currently the solution as long as
# we have multiple binaries version based on cairo.
# As we move away from that this should be migrated to a normal rust
# release flow.
jobs:
  sync-branches:
<<<<<<< HEAD
    strategy:
      matrix:
        supported-version:
          [
            "1.1.0",
            "1.1.1",
            "2.0.1",
            "2.0.2",
            "2.1.0",
            "2.1.1",
            "2.2.0",
            "2.3.0",
            "2.3.1",
            "2.4.0",
            "2.4.1",
            "2.4.2",
            "2.4.3",
            "2.4.4",
            "2.5.0",
            "2.5.1",
            "2.5.2",
            "2.5.3",
            "2.5.4",
            "2.6.0",
            "2.6.1",
            "2.6.2",
            "2.6.3",
            "2.6.4",
          ]
=======
    # strategy:
    #   matrix:
    #     supported-version:
    #       [
    #         "1.1.0",
    #         "1.1.1",
    #         "2.0.1",
    #         "2.0.2",
    #         "2.1.0",
    #         "2.1.1",
    #         "2.2.0",
    #         "2.3.0",
    #         "2.3.1",
    #         "2.4.0",
    #         "2.4.1",
    #         "2.4.2",
    #         "2.4.3",
    #         "2.4.4",
    #         "2.5.0",
    #         "2.5.1",
    #         "2.5.2",
    #         "2.5.3",
    #         "2.5.4",
    #         "2.6.0",
    #         "2.6.1",
    #         "2.6.2",
    #         "2.6.3",
    #       ]
>>>>>>> 1714ff17
    runs-on: ubuntu-latest
    steps:
        # Do nothing for now since the newest changes include version updates.
        - name: Do nothing
          run: echo nothing
    #   - name: Checkout
    #     uses: actions/checkout@v4
    #     with:
    #       fetch-depth: 0

    #   # This user can be anything using any email, just for git to work as expected.
    #   - name: setup git configs
    #     run: |
    #       git config user.name "cwkang1998 (Github Action)"
    #       git config user.email "23054115+cwkang1998@users.noreply.github.com"

    #   - name: update all release branches
    #     run: |
    #       git checkout main
    #       git fetch origin
    #       git checkout release/${{ matrix.supported-version }}
    #       git pull
    #       git merge origin/main
    #       git push origin release/${{ matrix.supported-version }}<|MERGE_RESOLUTION|>--- conflicted
+++ resolved
@@ -13,37 +13,6 @@
 # release flow.
 jobs:
   sync-branches:
-<<<<<<< HEAD
-    strategy:
-      matrix:
-        supported-version:
-          [
-            "1.1.0",
-            "1.1.1",
-            "2.0.1",
-            "2.0.2",
-            "2.1.0",
-            "2.1.1",
-            "2.2.0",
-            "2.3.0",
-            "2.3.1",
-            "2.4.0",
-            "2.4.1",
-            "2.4.2",
-            "2.4.3",
-            "2.4.4",
-            "2.5.0",
-            "2.5.1",
-            "2.5.2",
-            "2.5.3",
-            "2.5.4",
-            "2.6.0",
-            "2.6.1",
-            "2.6.2",
-            "2.6.3",
-            "2.6.4",
-          ]
-=======
     # strategy:
     #   matrix:
     #     supported-version:
@@ -72,7 +41,6 @@
     #         "2.6.2",
     #         "2.6.3",
     #       ]
->>>>>>> 1714ff17
     runs-on: ubuntu-latest
     steps:
         # Do nothing for now since the newest changes include version updates.
