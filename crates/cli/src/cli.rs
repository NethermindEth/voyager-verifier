--- conflicted
+++ resolved
@@ -12,17 +12,12 @@
 use console::{style, Emoji};
 use dialoguer::{theme::ColorfulTheme, Confirm, Input, Select};
 use dirs::home_dir;
-<<<<<<< HEAD
-use indicatif::{HumanDuration, ProgressStyle};
-use std::{env, str::FromStr, time::Instant};
-=======
 use indicatif::{HumanDuration, ProgressBar, ProgressStyle};
 use std::{
     env,
     str::FromStr,
     time::{Duration, Instant},
 };
->>>>>>> 514cbb84
 use strum::IntoEnumIterator;
 use validation::is_class_hash_valid;
 use verify::VerifyProjectArgs;
