--- conflicted
+++ resolved
@@ -4,7 +4,11 @@
 use camino::Utf8PathBuf;
 use dyn_compiler::dyn_compiler::{DynamicCompiler, SupportedCairoVersions, SupportedScarbVersions};
 use itertools::Itertools;
-use scarb::{compiler::CompilerRepository, core::{Config, TargetKind}, ops};
+use scarb::{
+    compiler::CompilerRepository,
+    core::{Config, TargetKind},
+    ops,
+};
 
 use crate::{
     compiler::{scarb_utils::get_contracts_to_verify, VoyagerGenerator},
@@ -15,17 +19,10 @@
 
 impl DynamicCompiler for VoyagerGeneratorWrapper {
     fn get_supported_scarb_versions(&self) -> Vec<SupportedScarbVersions> {
-<<<<<<< HEAD
         vec![SupportedScarbVersions::V2_3_1]
     }
     fn get_supported_cairo_versions(&self) -> Vec<SupportedCairoVersions> {
         vec![SupportedCairoVersions::V2_3_1]
-=======
-        vec![SupportedScarbVersions::V2_6_3]
-    }
-    fn get_supported_cairo_versions(&self) -> Vec<SupportedCairoVersions> {
-        vec![SupportedCairoVersions::V2_6_3]
->>>>>>> 3acbe336
     }
 
     fn get_contracts_to_verify_path(&self, project_path: &Utf8PathBuf) -> Result<Vec<Utf8PathBuf>> {
