--- conflicted
+++ resolved
@@ -2,13 +2,8 @@
 use cairo_lang_compiler::db::RootDatabase;
 use cairo_lang_defs::db::DefsGroup;
 use cairo_lang_defs::ids::{
-<<<<<<< HEAD
-    FileIndex, GenericTypeId, ModuleFileId, ModuleId, SubmoduleId, TopLevelLanguageElementId,
-    UseId, UseLongId,
-=======
-    FileIndex, GenericTypeId, ModuleFileId, ModuleId, NamedLanguageElementId,
+    FileIndex, GenericTypeId, ModuleFileId, ModuleId,
     TopLevelLanguageElementId, UseId, UseLongId,
->>>>>>> 3acbe336
 };
 use cairo_lang_filesystem::db::FilesGroup;
 use cairo_lang_filesystem::ids::{CrateId, Directory, FileId, FileLongId};
@@ -87,13 +82,13 @@
             .elements(db.upcast())
             .iter()
             .for_each(|el| match el {
-                ast::ModuleItem::Use(item_use) => capture_imports(
+                ast::Item::Use(item_use) => capture_imports(
                     db,
                     module_file_id,
                     module_uses,
                     item_use.use_path(db.upcast()),
                 ),
-                ast::ModuleItem::Module(item_module) => {
+                ast::Item::Module(item_module) => {
                     extract_child_module_imports(db, item_module, module_file_id, module_uses);
                 }
                 _ => {}
@@ -246,16 +241,13 @@
     let defs_db: &dyn DefsGroup = db.upcast();
     let mut visited_files = HashMap::new();
 
-    let crate_root_dir = match db
-        .crate_root_dir(crate_id)
-        .expect(
-            format!(
-                "Failed to get crate root directory for crate ID {:?}",
-                crate_id
-            )
-            .as_str(),
+    let crate_root_dir = match db.crate_root_dir(crate_id).expect(
+        format!(
+            "Failed to get crate root directory for crate ID {:?}",
+            crate_id
         )
-    {
+        .as_str(),
+    ) {
         Directory::Real(path) => path.display().to_string(),
         Directory::Virtual { .. } => {
             return Err(anyhow!("Virtual directories are not supported"));
@@ -294,18 +286,12 @@
             visited_files.insert(file.clone(), true);
 
             let defs_group: &dyn DefsGroup = db.upcast();
-<<<<<<< HEAD
-            let module_dir = match defs_group.module_dir(*module_id).to_option().with_context(|| {
-                format!("Could not get module directory for module {:?}", module_id)
-            })? {
-=======
             let module_dir: String = match defs_group
                 .module_dir(*module_id)
                 .to_option()
                 .with_context(|| {
                     format!("Could not get module directory for module {:?}", module_id)
                 })? {
->>>>>>> 3acbe336
                 Directory::Real(path) => path.display().to_string(),
                 Directory::Virtual { .. } => {
                     return Err(anyhow!("Virtual directories are not supported"));
@@ -532,13 +518,8 @@
     use super::*;
     use crate::utils::test_utils::{set_file_content, setup_test_files_with_imports, TestImport};
     use cairo_lang_defs::db::DefsGroup;
-<<<<<<< HEAD
     use cairo_lang_filesystem::db::{FilesGroup, FilesGroupEx};
-=======
-    use cairo_lang_filesystem::db::{CrateConfiguration, FilesGroup, FilesGroupEx};
->>>>>>> 3acbe336
     use cairo_lang_filesystem::ids::{CrateLongId, Directory};
-    use cairo_lang_semantic::plugin::PluginSuite;
     use cairo_lang_starknet::plugin::StarkNetPlugin;
 
     fn setup_default_environment(
@@ -861,11 +842,7 @@
     #[test]
     fn test_module_submodules_should_extract_single_level_submodules() {
         let db = &mut RootDatabase::builder()
-            .with_plugin_suite(
-                PluginSuite::default()
-                    .add_plugin::<StarkNetPlugin>()
-                    .to_owned(),
-            )
+            .with_macro_plugin(Arc::new(StarkNetPlugin::default()))
             .build()
             .unwrap();
 
@@ -901,11 +878,7 @@
     #[test]
     fn test_module_submodules_should_extract_multi_level_submodules() {
         let db = &mut RootDatabase::builder()
-            .with_plugin_suite(
-                PluginSuite::default()
-                    .add_plugin::<StarkNetPlugin>()
-                    .to_owned(),
-            )
+            .with_macro_plugin(Arc::new(StarkNetPlugin::default()))
             .build()
             .unwrap();
 
