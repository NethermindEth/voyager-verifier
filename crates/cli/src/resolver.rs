--- conflicted
+++ resolved
@@ -1,11 +1,7 @@
-<<<<<<< HEAD
-use voyager_resolver_cairo::dyn_compiler::VoyagerGeneratorWrapper as VoyagerGenerator;
-=======
 use camino::Utf8PathBuf;
 use serde::{Deserialize, Serialize};
 use std::fs;
 use walkdir::{DirEntry, WalkDir};
->>>>>>> 9cb56a82
 
 use crate::api::{FileInfo, ProjectMetadataInfo};
 use dyn_compiler::dyn_compiler::{DynamicCompiler, SupportedCairoVersions, SupportedScarbVersions};
@@ -14,11 +10,7 @@
 
 pub fn get_dynamic_compiler(cairo_version: SupportedCairoVersions) -> Box<dyn DynamicCompiler> {
     match cairo_version {
-<<<<<<< HEAD
         SupportedCairoVersions::V2_2_0 => Box::new(VoyagerGenerator),
-=======
-        SupportedCairoVersions::V2_4_3 => Box::new(VoyagerGenerator),
->>>>>>> 9cb56a82
     }
 }
 
