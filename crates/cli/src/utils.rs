--- conflicted
+++ resolved
@@ -19,20 +19,12 @@
         .collect::<Vec<&str>>()[1];
 
     let scarb_version = match scarb_version {
-<<<<<<< HEAD
         "2.3.0" => SupportedScarbVersions::V2_3_0,
-=======
-        "2.4.3" => SupportedScarbVersions::V2_4_3,
->>>>>>> 9cb56a82
         _ => panic!("Unsupported scarb version: {}", scarb_version),
     };
 
     let cairo_version = match cairo_version {
-<<<<<<< HEAD
         "2.3.0" => SupportedCairoVersions::V2_3_0,
-=======
-        "2.4.3" => SupportedCairoVersions::V2_4_3,
->>>>>>> 9cb56a82
         _ => {
             println!("Unsupported cairo version {}. We thus do not guarantee compatibility and compilation might fail as a result.", cairo_version);
             // Use latest Scarb version as default.
