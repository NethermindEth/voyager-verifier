--- conflicted
+++ resolved
@@ -1,5 +1 @@
-<<<<<<< HEAD
-scarb 2.6.2
-=======
-scarb 2.6.3
->>>>>>> 1714ff17
+scarb 2.6.3