# starknet-contract-verifier

`starknet-contract-verifier` is a contract class verification cli that allows you to verify your starknet classes on a block explorer.

#### The list of the block explorer we currently support are:
- [Voyager Starknet block explorer](https://voyager.online).


#### We currently support the following cairo version & scarb version.
<!-- - [x] Cairo 1.1.0 (Scarb v0.4.0)
- [x] Cairo 1.1.1 (Scarb v0.4.1)
- [x] Cairo 2.0.1 (Scarb v0.5.1)
- [x] Cairo 2.0.2 (Scarb v0.5.2)
- [x] Cairo 2.1.0 (Scarb v0.6.1)
- [x] Cairo 2.1.1 (Scarb v0.6.2)
<<<<<<< HEAD
- [ ] Cairo 2.2.0 (Scarb v0.7.0)
- [ ] Cairo & Scarb  2.3.1
=======
- [x] Cairo 2.2.0 (Scarb v0.7.0)
- [x] Cairo & Scarb 2.3.0 -->
- [x] Cairo & Scarb 2.3.1
>>>>>>> main
- [x] Cairo & Scarb 2.4.0
- [x] Cairo & Scarb 2.4.1
- [x] Cairo & Scarb 2.4.2
- [x] Cairo & Scarb 2.4.3
- [x] Cairo & Scarb 2.4.4
- [x] Cairo & Scarb 2.5.0
- [x] Cairo & Scarb 2.5.1
- [x] Cairo & Scarb 2.5.2
- [x] Cairo & Scarb 2.5.3
- [x] Cairo & Scarb 2.5.4
- [x] Cairo & Scarb 2.6.0
- [x] Cairo & Scarb 2.6.1
- [x] Cairo & Scarb 2.6.2
- [x] Cairo & Scarb 2.6.3
- [x] Cairo 2.6.3 & Scarb 2.6.4
- [x] Cairo 2.6.4 & Scarb 2.6.5

The source code release for each version is available at their respective branch at `release/2.<major_version>.<minor_version>`. For example, the release for `2.4.3` would live at `release/2.4.3`.


## Getting started

### Prerequisite

#### Installing Scarb

This CLI relies upon Scarb for dependencies resolving during compilation and thus require you to have Scarb installed for it to work properly. You can install Scarb following the instruction on their documentation at https://docs.swmansion.com/scarb.

Note that CLI version that you install should follow the version of the Scarb you have installed for it to work as expected.

<!-- #### Getting an api key

The verification CLI uses the public API of the block explorer under the hood, as such you will have to obtain your API key in order to start using the verifier.

You can get an API key from Voyager here with this form [https://forms.gle/34RE6d4aiiv16HoW6](https://forms.gle/34RE6d4aiiv16HoW6).

You can then set the api key via setting the environment variables.

```
API_KEY=<Your api key>
```

If you want to set the api key manually on each verifier call, you can also attach the variables like so:

```
API_KEY=<Your api key> starknet-contract-verifier
``` -->

#### Adding configuration for the verification

In order to start verification, you'll need to add a table in your `Scarb.toml` as such:

```toml
[package]
name = "my_project"
version = "0.1.0"

[dependencies]
starknet = ">=2.4.0"

[[target.starknet-contract]]
sierra = true

# Add the following section
[tool.voyager]
my_contract = { path = "main.cairo" }
```

The path should be set to the path of whichever contract you would like to verify, relative to your `src` directory. For the example above, the cairo contract is located at `src/main.cairo` and as such the path should be set to `main.cairo`.

Note that only one contract should be provided in this section as multi contract verification is not supported yet.

### Verification

First do a clone of this repository.

```bash
git clone git@github.com:NethermindEth/starknet-contract-verifier.git
```

After cloning the repository, checkout to the release branch corresponding to the cairo version that your contract uses. For example, if you write your contract in `cairo 2.5.4`, you would do the following:

```bash
cd starknet-contract-verifier
git checkout release/2.5.4
```

To start the verifier, you can do the following command, and a prompt should guide you through the verification process.

```bash
cargo run --bin starknet-contract-verifier
```

If you are using `asdf` for the management of scarb binary on a project basis, you should make sure that the verifier runs in the directory of the project so that the verifier will detect and use the correct `scarb` binary for that project.

You can build the binaries and add it to path to make it easier to use the verifier.

```bash
# build all binaries
cargo build --all --release

# then add build target directory to path 
# depending on your shell this might be different.
# Add the following to the end of your shell configuration file
export PATH="$PATH:/path/to/starknet-contract-verifier/target/release"

# you should now be able to call the verifier directly if build succeeds.
starknet-contract-verifier
```

You should be greeted with prompts that asks for the details of your cairo project & contracts, and will be guided step by step through the verification process.

## Building from source

If you are developing and building the project from source, you will first need to install rust.

```bash
curl https://sh.rustup.rs -sSf | sh -s
```

> Note: Builds for 2.4.3 and below only works with < Rust 1.77. As such please make sure that you have the correct rust version before building.

To build the project, simply do

```bash
cargo build
```

and the project should start building.

## Limitations and Known Issues

There's a few known issue with the current implementation of this verifier.


### 1. Limitation with `super` imports

If you use `super` import in your source code, the verifier would fail to resolve it and cause an `IMPORT ERROR`. This is an expected issue and we are in the process of fixing it.

### 2. Rearranging and restructure of the resulting verified files

It's possible that your modules get re-arranged after verification as the verifier tries to resolve your dependencies from the main contract and re-generate them into a new project. This is known and we are working towards making the generated project look as closely as possible with the original module structure.


### 3. Scarb.toml specified starknet versioning affects which binaries work with the verifier

The verifier would usually work cairo compiler versions that are lower than its version given no breaking changes between compiler versions, meaning using a `2.4.3` verifier with a compiler version of less than 2.4.3 would work as long as you specify in your `Scarb.toml` file the starknet version with a range including the verifier version (for example, `>=2.4.0` & `2.2.0` usually works for verifier `2.4.3`) If you use strict versioning for your starknet version in form of `=2.4.3` for example, it would stop working with verifier of other versions.

## Contributing

We welcome any form of contribution to this project! 

To start, you can take a look at the issues that's available for taking and work on whichever you might be interested in. Do leave a comment so we can assign the issue to you!<|MERGE_RESOLUTION|>--- conflicted
+++ resolved
@@ -13,14 +13,9 @@
 - [x] Cairo 2.0.2 (Scarb v0.5.2)
 - [x] Cairo 2.1.0 (Scarb v0.6.1)
 - [x] Cairo 2.1.1 (Scarb v0.6.2)
-<<<<<<< HEAD
-- [ ] Cairo 2.2.0 (Scarb v0.7.0)
-- [ ] Cairo & Scarb  2.3.1
-=======
 - [x] Cairo 2.2.0 (Scarb v0.7.0)
 - [x] Cairo & Scarb 2.3.0 -->
 - [x] Cairo & Scarb 2.3.1
->>>>>>> main
 - [x] Cairo & Scarb 2.4.0
 - [x] Cairo & Scarb 2.4.1
 - [x] Cairo & Scarb 2.4.2
