use anyhow::{anyhow, Context, Result};
use cairo_lang_compiler::db::RootDatabase;
use cairo_lang_defs::ids::ModuleId;
use cairo_lang_filesystem::db::FilesGroup;
use cairo_lang_filesystem::ids::{CrateId, CrateLongId, FileLongId};
use camino::Utf8PathBuf;
use scarb_utils::get_external_nonlocal_packages;
use std::clone;
use std::collections::HashMap;
use std::path::{Path, PathBuf};

use cairo_lang_defs::db::DefsGroup;
use cairo_lang_diagnostics::ToOption;
use cairo_lang_utils::Upcast;
use petgraph::Graph;

use crate::compiler::queries::collect_crate_module_files;
use crate::model::{CairoAttachmentModule, CairoCrate, CairoModule, ModulePath};

use crate::utils::{
    copy_required_files, create_attachment_files, generate_attachment_module_data,
    get_import_remaps, run_scarb_build,
};

use crate::compiler::scarb_utils::{
    generate_scarb_updated_files, get_contracts_to_verify, read_scarb_metadata,
    update_crate_roots_from_metadata,
};
use crate::graph::{
    create_graph, get_required_module_for_contracts, EdgeWeight, _display_graphviz,
};
use scarb::compiler::{CairoCompilationUnit, CompilationUnitAttributes, Compiler};
use scarb::core::{TargetKind, Workspace};
use scarb::flock::Filesystem;

pub struct VoyagerGenerator;

pub mod queries;
pub mod scarb_utils;

impl Compiler for VoyagerGenerator {
    fn target_kind(&self) -> TargetKind {
        TargetKind::STARKNET_CONTRACT
    }

    /// This function does not actually compile the code. Rather, it extracts
    /// information about the project's crates, modules, and dependencies to perform various tasks related
    /// to verifying and copying the Cairo code. These tasks include:
    ///
    /// - Building the project configuration, overriding it with the local corelib.
    /// - Collecting the main crate IDs from the compilation unit and the compiler database, after updating it with Scarb's metadata.
    /// - Extracting a vector of `CairoCrate` structs, which contain the crate root directory, main file, and modules for each crate in the project.
    /// - Creating a graph where nodes are Cairo modules, and edges are the dependencies between modules.
    /// - Reading the Scarb manifest file to get the list of contracts to verify from the [tool.voyager] section.
    /// - Finding all module dependencies for the contracts to verify using the graph.
    /// - Finding all "attachment" modules for the required modules. Attachment modules are modules that attach other modules to the module tree.
    /// - Creating the attachment files for these modules.
    /// - Getting the Cairo Modules corresponding to the required modules paths and copying these modules in the target directory.
    /// - Generating the Scarb manifest files for the output directory, updating the dependencies to include the required modules as local dependencies.
    ///
    /// # Arguments
    ///
    /// * `unit` - The `CompilationUnit` containing the Cairo code to compile.
    /// * `ws` - The `Workspace` containing the project.
    ///
    /// # Errors
    ///
    /// This function returns an error if any of the following occur:
    ///
    /// - The target has parameters.
    /// - There is a problem getting the corelib path.
    /// - There is a problem building the project configuration.
    /// - There is a problem reading the Scarb metadata from the manifest file.
    /// - There is a problem extracting the modules from a crate.
    /// - There is a problem creating the graph.
    /// - There is a problem getting the contracts to verify.
    /// - There is a problem creating the attachment files.
    /// - There is a problem copying the required modules to the target directory.
    /// - There is a problem generating the Scarb manifest files for the output directory.
    fn compile(
        &self,
        unit: CairoCompilationUnit,
        db: &mut RootDatabase,
        ws: &Workspace<'_>,
    ) -> Result<()> {
        // TODO: Do we still need this check?!
        // Get the properties of the target to ensure it has no parameters
        // As our custom compiler target is starknet-contracts by default.
        // let props = unit.target.kind.downcast::<ExternalTargetKind>();
        //ensure!(
        //    props.params.is_empty(),
        //    "target `{}` does not accept any parameters",
        //    props.kind_name
        //);

        //let mut db = RootDatabase::builder()
        //    .with_project_config(config.clone())
        //    .with_starknet()
        //    .build()?;

        // We can use scarb metadata to update crate root info with external dependencies,
        // This updates the compiler database with the crate roots of the external dependencies.
        // This enables resolving external dependencies paths.
        let manifest_path: PathBuf = unit.main_component().package.manifest_path().into();
        let root_path = match manifest_path.parent() {
            Some(path) => path,
            None => Path::new(""),
        };
        let metadata = read_scarb_metadata(&manifest_path)
            .expect("Failed to obtain scarb metadata from manifest file.");
        update_crate_roots_from_metadata(db, metadata.clone());

        // We need all crate ids different than `core`
        let project_crate_ids = unit
            .components
            .iter()
            .filter(|component| component.cairo_package_name() != "core")
            .map(|component| db.intern_crate(CrateLongId::Real(component.cairo_package_name())))
            .collect();

        // Get a vector of CairoCrate, which contain the crate root directory, main file and modules for each crate in the project.
        let project_crates = self.get_project_crates(db, project_crate_ids)?;

        // Collect all modules from all crates in the project.
        let project_modules = project_crates
            .iter()
            .flat_map(|c| c.modules.iter().cloned())
            .collect::<Vec<CairoModule>>();

        // Creates a graph where nodes are cairo modules, and edges are the dependencies between modules.
        let graph = create_graph(&project_modules);
<<<<<<< HEAD
        _display_graphviz(&graph);
=======
>>>>>>> 1714ff17

        // Read Scarb manifest file to get the list of contracts to verify from the [tool.voyager] section.
        // This returns the relative file paths of the contracts to verify.
        let contracts_to_verify = get_contracts_to_verify(&unit.main_component().package)?;

        if contracts_to_verify.is_empty() {
            return Err(anyhow!("No contracts found."));
        }
        if contracts_to_verify.len() > 1 {
            return Err(anyhow!("Currently doesn't support multiple contracts."));
        }

        // Check if the path exists, which requires us to know the absolute path.
        if !root_path
            .join("src")
            .join(contracts_to_verify[0].clone())
            .exists()
        {
            return Err(anyhow!(
                "Unable to find the contract file given in Scarb.toml"
            ));
        }

        // Collect the CairoModule corresponding to the file paths of the contracts.
        let modules_to_verify = project_modules
            .iter()
            .filter(|m| contracts_to_verify.contains(&m.relative_filepath))
            .collect::<Vec<_>>();

        let external_packages = get_external_nonlocal_packages(metadata.clone());

        let (required_modules_paths, attachment_modules_data) =
            self.get_reduced_project(&graph, modules_to_verify.clone())?;
        println!("rmp {:?}", required_modules_paths.clone());

        // Filter away packages that are external, imported from git repository & std.
        let attachment_modules_data = attachment_modules_data
            .iter()
            .filter(|(k, _)| {
                let base_package_name = &k.0.split("::").collect::<Vec<&str>>()[0].to_string();
                !external_packages.contains(base_package_name) && base_package_name != "super"
            })
            .map(|(k, v)| (k.clone(), v.clone()))
            .collect::<HashMap<ModulePath, CairoAttachmentModule>>();
        println!("amd {:?}", attachment_modules_data.clone());

        let target_dir = Utf8PathBuf::from(
            manifest_path
                .parent()
                .unwrap()
                .join("voyager-verify")
                .to_str()
                .unwrap(),
        );

        // Clean directory
        std::fs::remove_dir_all(target_dir.clone()).unwrap_or_else(|e| {
            if e.kind() != std::io::ErrorKind::NotFound {
                panic!(
                    "Error removing target directory \"{}\" caused by:\n{}",
                    target_dir, e
                )
            }
        });

        // treat target dir as a Filesystem
        let target_dir = Filesystem::new(target_dir);

        create_attachment_files(&attachment_modules_data, &target_dir)
            .with_context(|| "Failed to create attachment files")?;

        // Get the Cairo Modules corresponding to the required modules paths.
        let required_modules = project_modules
            .iter()
            .filter(|m| {
                let base_package_name = &m.path.0.split("::").collect::<Vec<&str>>()[0].trim();
                required_modules_paths.contains(&m.path)
                    && !external_packages.contains(&base_package_name.to_string())
            })
            .collect::<Vec<_>>();
        // Copy these modules in the target directory.
        // Copy readme files and license files over too
        copy_required_files(&required_modules, &target_dir, ws)?;

        // Generate each of the scarb manifest files for the output directory.
        // The dependencies are updated to include the required modules as local dependencies.
        generate_scarb_updated_files(metadata, &target_dir, required_modules, external_packages)?;

        let package_name = unit.main_component().package.id.name.to_string();
        let generated_crate_dir = target_dir.path_existent().unwrap().join(package_name);
        //Locally run scarb build to make sure that everything compiles correctly before sending the files to voyager.
        run_scarb_build(generated_crate_dir.as_str())?;

        Ok(())
    }
}

impl VoyagerGenerator {
    /// Gets a vector of `CairoCrate` structs, given a database and a list of crate IDs
    ///
    /// # Arguments
    /// * `db` - a mutable reference to the root database
    /// * `project_crate_ids` - a vector of `CrateId` values representing the IDs of the crates to be retrieved
    ///
    /// # Returns
    /// `Result<Vec<CairoCrate>>` - a vector of `CairoCrate` structs.
    /// Returns `Ok` with the vector if the operation is successful, otherwise returns `Err`.
    fn get_project_crates(
        &self,
        db: &mut RootDatabase,
        project_crate_ids: Vec<CrateId>,
    ) -> Result<Vec<CairoCrate>> {
        let project_crates = project_crate_ids
            .iter()
            .map(|crate_id| -> Result<CairoCrate> {
                let crate_id = *crate_id;

                // Get the root directory and main file (lib.cairo) for the crate.
                // The main file is expected to be an OnDisk file.
                let defs_db = db.upcast();
                let crate_root_dir = defs_db
                    .crate_config(crate_id)
                    .expect(
                        format!(
                            "Failed to get crate root directory for crate ID {:?}",
                            crate_id
                        )
                        .as_str(),
                    )
                    .root;

                let main_file = defs_db
                    .module_main_file(ModuleId::CrateRoot(crate_id))
                    .to_option()
                    .with_context(|| {
                        format!("Failed to get main file for crate ID {:?}", crate_id)
                    })?;
                let main_file_path = match db.lookup_intern_file(main_file) {
                    FileLongId::OnDisk(path) => path,
                    FileLongId::Virtual(_) => panic!("Expected OnDisk file."),
                };

                // Extract a vector of modules for the crate.
                // We only collect "file" modules, which are related to a Cairo file.
                // Internal modules are not collected here.
                let crate_modules = collect_crate_module_files(db, crate_id)?;
                Ok(CairoCrate {
                    root_dir: crate_root_dir,
                    main_file: main_file_path,
                    modules: crate_modules,
                })
            })
            .collect::<Result<Vec<_>>>()?;
        Ok(project_crates)
    }

    /// Given the module graph and a list of module contracts to verify,
    /// returns the path of the modules required for compilation, and the data for the attachment modules.
    /// Attachment modules are modules that declare submodules, attaching them to the module tree.
    /// These modules don't have content that is required by the contracts to verify,
    /// but they are required for compilation as they structure the module tree.
    ///
    /// # Arguments
    /// * `graph` - a reference to the graph containing the module dependencies
    /// * `modules_to_verify` - a vector of references to `CairoModule` structs that need to be verified
    ///
    /// # Returns
    /// `Result<(Vec<ModulePath>, HashMap<ModulePath, CairoAttachmentModule>)>` - a tuple containing a vector of module paths and a hash map of module paths to `CairoAttachmentModule` structs.
    /// Returns `Ok` with the tuple if the operation is successful, otherwise returns `Err`.
    pub fn get_reduced_project(
        &self,
        graph: &Graph<ModulePath, EdgeWeight>,
        modules_to_verify: Vec<&CairoModule>,
    ) -> Result<(Vec<ModulePath>, HashMap<ModulePath, CairoAttachmentModule>)> {
        // Using the graph, find all module dependencies for the contracts to verify.
        // Modules forward declarations are not included in the dependencies.
        let required_modules_paths = get_required_module_for_contracts(graph, &modules_to_verify)?;

        // Find all "attachment" modules for the required modules. Attachment modules are modules that forward declare submodules,
        // attaching them to the module tree.
        // We then create the attachment files for these modules.
        let imports_path_not_matching_resolved_path = get_import_remaps(modules_to_verify);

        let attachment_modules_data = generate_attachment_module_data(
            &required_modules_paths,
            imports_path_not_matching_resolved_path.clone(),
        );
        println!("{:?}\n {:?}\n {:?}", required_modules_paths, imports_path_not_matching_resolved_path.clone(), attachment_modules_data);

        let unrequired_attachment_modules: HashMap<ModulePath, CairoAttachmentModule> =
            attachment_modules_data
                .iter()
                .filter(|(k, _)| !required_modules_paths.contains(k))
                .map(|(k, v)| (k.clone(), v.clone()))
                .collect();
        Ok((required_modules_paths, unrequired_attachment_modules))
    }
}

#[cfg(test)]
mod tests {
    use crate::compiler::queries::collect_crate_module_files;
    use crate::compiler::VoyagerGenerator;
    use crate::graph::create_graph;
    use crate::model::{CairoAttachmentModule, ModulePath};
    use crate::utils::test_utils::set_file_content;
    use cairo_lang_compiler::db::RootDatabase;
    use cairo_lang_filesystem::db::{CrateConfiguration, FilesGroup, FilesGroupEx};
    use cairo_lang_filesystem::ids::{CrateLongId, Directory};
    use cairo_lang_semantic::plugin::PluginSuite;
    use cairo_lang_starknet::plugin::StarkNetPlugin;
    use scarb_metadata::Metadata;
    use std::collections::HashSet;
    use std::path::PathBuf;

    #[test]
    fn test_reduced_project_no_remap() {
        let db = &mut RootDatabase::builder()
            .with_plugin_suite(
                PluginSuite::default()
                    .add_plugin::<StarkNetPlugin>()
                    .to_owned(),
            )
            .build()
            .unwrap();

        let crate_id = db.intern_crate(CrateLongId::Real("test".into()));
        let root = Directory::Real("src".into());
        db.set_crate_config(crate_id, Some(CrateConfiguration::default_for_root(root)));

        // Main module file
        set_file_content(db, "src/lib.cairo", "mod submod;\n mod contract;");

        // Contract module file
        set_file_content(
            db,
            "src/contract.cairo",
            &format!(
                "
            #[contract]
            mod ERC20 {{
                use {path};
            }}
            ",
                path = ModulePath::new("test::submod::subsubmod::foo")
            ),
        );

        // Submod and subsubmod module files
        set_file_content(db, "src/submod.cairo", "mod subsubmod;");
        set_file_content(
            db,
            "src/submod/subsubmod.cairo",
            &format!(
                "
            {implementation}
            ",
                implementation = "fn foo(){}".to_owned(),
            ),
        );

        let modules = collect_crate_module_files(db, crate_id).unwrap();
        let graph = create_graph(&modules);
        let contracts_to_verify = vec![PathBuf::from("contract.cairo")];
        // Map the relative file paths to the module paths inside the crate.
        let modules_to_verify = modules
            .iter()
            .filter(|m| contracts_to_verify.contains(&m.relative_filepath))
            .collect::<Vec<_>>();

        let voyager_compiler = VoyagerGenerator {};
        let (required_modules_paths, _) = voyager_compiler
            .get_reduced_project(&graph, modules_to_verify)
            .unwrap();
        assert_eq!(required_modules_paths.len(), 2);
        assert_eq!(required_modules_paths[0], ModulePath::new("test::contract"));
        assert_eq!(
            required_modules_paths[1],
            ModulePath::new("test::submod::subsubmod")
        )
    }

    #[test]
    fn test_reduced_project_with_remap() {
        let db = &mut RootDatabase::builder()
            .with_plugin_suite(
                PluginSuite::default()
                    .add_plugin::<StarkNetPlugin>()
                    .to_owned(),
            )
            .build()
            .unwrap();

        let crate_id = db.intern_crate(CrateLongId::Real("test".into()));

        let root = Directory::Real("src".into());
        db.set_crate_config(crate_id, Some(CrateConfiguration::default_for_root(root)));

        // Main module file
        set_file_content(
            db,
            "src/lib.cairo",
            "mod submod;\n mod contract\n; \
    use submod::subsubmod::foo;",
        );

        // Contract module file
        set_file_content(
            db,
            "src/contract.cairo",
            &format!(
                "
            #[contract]
            mod ERC20 {{
                use {path};
            }}
            ",
                path = ModulePath::new("test::foo")
            ),
        );

        // Submod and subsubmod module files
        set_file_content(db, "src/submod.cairo", "mod subsubmod;");
        set_file_content(
            db,
            "src/submod/subsubmod.cairo",
            &format!(
                "
            {implementation}
            ",
                implementation = "fn foo(){}".to_owned(),
            ),
        );

        let modules = collect_crate_module_files(db, crate_id).unwrap();
        let graph = create_graph(&modules);
        let contracts_to_verify = vec![PathBuf::from("contract.cairo")];
        // Map the relative file paths to the module paths inside the crate.
        let modules_to_verify = modules
            .iter()
            .filter(|m| contracts_to_verify.contains(&m.relative_filepath))
            .collect::<Vec<_>>();

        let voyager_compiler = VoyagerGenerator {};
        let (required_modules_paths, attachment_modules_data) = voyager_compiler
            .get_reduced_project(&graph, modules_to_verify)
            .unwrap();

        // contract.cairo depends on test::submod::submod(::foo)
        assert_eq!(required_modules_paths.len(), 2);
        assert_eq!(required_modules_paths[0], ModulePath::new("test::contract"));
        assert_eq!(
            required_modules_paths[1],
            ModulePath::new("test::submod::subsubmod")
        );

        // lib.cairo imports test::submod::subsubmod::foo and makes it available in the root module
        assert_eq!(attachment_modules_data.len(), 2);
        assert_eq!(
            attachment_modules_data
                .get(&ModulePath::new("test"))
                .unwrap(),
            &CairoAttachmentModule {
                path: ModulePath::new("test"),
                children: HashSet::from([ModulePath::new("submod"), ModulePath::new("contract")]),
                imports: HashSet::from([ModulePath::new("test::submod::subsubmod::foo")]),
            }
        );

        assert_eq!(
            attachment_modules_data
                .get(&ModulePath::new("test::submod"))
                .unwrap(),
            &CairoAttachmentModule {
                path: ModulePath::new("test::submod"),
                children: HashSet::from([ModulePath::new("subsubmod")]),
                imports: HashSet::new(),
            }
        );
    }

    #[test]
    fn test_reduced_project_import_from_attachment() {
        let db = &mut RootDatabase::builder()
            .with_plugin_suite(
                PluginSuite::default()
                    .add_plugin::<StarkNetPlugin>()
                    .to_owned(),
            )
            .build()
            .unwrap();

        let crate_id = db.intern_crate(CrateLongId::Real("test".into()));
        let root = Directory::Real("src".into());
        db.set_crate_config(crate_id, Some(CrateConfiguration::default_for_root(root)));

        // Main module file
        set_file_content(db, "src/lib.cairo", "mod submod;\n mod contract;");

        // Contract module file
        set_file_content(
            db,
            "src/contract.cairo",
            &format!(
                "
            #[contract]
            mod ERC20 {{
                use {path};
            }}
            ",
                path = ModulePath::new("test::submod::foo")
            ),
        );

        // Submod and subsubmod module files
        set_file_content(db, "src/submod.cairo", "mod subsubmod;\n fn foo(){}");
        set_file_content(db, "src/submod/subsubmod.cairo", "");

        let modules = collect_crate_module_files(db, crate_id).unwrap();
        let graph = create_graph(&modules);
        let contracts_to_verify = vec![PathBuf::from("contract.cairo")];
        // Map the relative file paths to the module paths inside the crate.
        let modules_to_verify = modules
            .iter()
            .filter(|m| contracts_to_verify.contains(&m.relative_filepath))
            .collect::<Vec<_>>();

        let voyager_compiler = VoyagerGenerator {};
        let (required_modules_paths, _attachment_modules_data) = voyager_compiler
            .get_reduced_project(&graph, modules_to_verify)
            .unwrap();

        // Here, subsubmod is required because we import a content from its parent "submod".
        // Therefore, the whole `submod` file is required.
        assert_eq!(required_modules_paths.len(), 3);
        assert_eq!(required_modules_paths[0], ModulePath::new("test::contract"));
        assert_eq!(required_modules_paths[1], ModulePath::new("test::submod"));
        assert_eq!(
            required_modules_paths[2],
            ModulePath::new("test::submod::subsubmod")
        );
    }
}<|MERGE_RESOLUTION|>--- conflicted
+++ resolved
@@ -129,10 +129,6 @@
 
         // Creates a graph where nodes are cairo modules, and edges are the dependencies between modules.
         let graph = create_graph(&project_modules);
-<<<<<<< HEAD
-        _display_graphviz(&graph);
-=======
->>>>>>> 1714ff17
 
         // Read Scarb manifest file to get the list of contracts to verify from the [tool.voyager] section.
         // This returns the relative file paths of the contracts to verify.
@@ -166,7 +162,6 @@
 
         let (required_modules_paths, attachment_modules_data) =
             self.get_reduced_project(&graph, modules_to_verify.clone())?;
-        println!("rmp {:?}", required_modules_paths.clone());
 
         // Filter away packages that are external, imported from git repository & std.
         let attachment_modules_data = attachment_modules_data
@@ -177,7 +172,6 @@
             })
             .map(|(k, v)| (k.clone(), v.clone()))
             .collect::<HashMap<ModulePath, CairoAttachmentModule>>();
-        println!("amd {:?}", attachment_modules_data.clone());
 
         let target_dir = Utf8PathBuf::from(
             manifest_path
