--- conflicted
+++ resolved
@@ -34,14 +34,11 @@
 - [x] Cairo 2.6.4 & Scarb 2.6.5
 - [x] Cairo 2.7.0 & Scarb 2.7.0
 - [x] Cairo 2.7.1 & Scarb 2.7.1
-<<<<<<< HEAD
-=======
 - [x] Cairo 2.8.0 & Scarb 2.8.0
 - [x] Cairo 2.8.0 & Scarb 2.8.1
 - [x] Cairo 2.8.2 & Scarb 2.8.2
 - [x] Cairo 2.8.2 & Scarb 2.8.3
 - [x] Cairo 2.8.4 & Scarb 2.8.4
->>>>>>> 0a6d8779
 
 The source code release for each version is available at their respective branch at `release/2.<major_version>.<minor_version>`. For example, the release for `2.4.3` would live at `release/2.4.3`.
 
